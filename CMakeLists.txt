cmake_minimum_required(VERSION 3.0.2)
project(planning_module)

## Compile as C++11, supported in ROS Kinetic and newer
# add_compile_options(-std=c++11)

## Find catkin macros and libraries
## if COMPONENTS list like find_package(catkin REQUIRED COMPONENTS xyz)
## is used, also find other catkin packages
find_package(catkin REQUIRED COMPONENTS
  message_generation
  rospy
  sensor_msgs
  std_msgs
  trajectory_msgs
)

catkin_python_setup()

## Generate messages in the 'msg' folder
# add_message_files(
#   DIRECTORY msg
# )

## Generate services in the 'srv' folder
<<<<<<< HEAD
add_service_files(
  DIRECTORY srv
)

# ## Generate actions in the 'action' folder
# add_action_files(
#   DIRECTORY action
# )
=======
 add_service_files(
   FILES
   PlanRequest.srv
   PlanTrigger.srv
#   Service1.srv
#   Service2.srv
 )


>>>>>>> b4bdb14e


## Generate added messages and services with any dependencies listed here
generate_messages(
  DEPENDENCIES
  std_msgs
  sensor_msgs
  trajectory_msgs
)




catkin_package(
#  INCLUDE_DIRS include
#  LIBRARIES location_manager
#  CATKIN_DEPENDS other_catkin_pkg
#  DEPENDS system_lib
)

install(DIRECTORY launch DESTINATION ${CATKIN_PACKAGE_SHARE_DESTINATION})
#install(DIRECTORY config DESTINATION ${CATKIN_PACKAGE_SHARE_DESTINATION})

include_directories(
# include
${catkin_INCLUDE_DIRS}
)

# Find python scripts
file(GLOB_RECURSE PYTHON_SCRIPTS
  "nodes/*"
  "scripts/*"
)

# Install python scripts
catkin_install_python(PROGRAMS
	${PYTHON_SCRIPTS}
  DESTINATION ${CATKIN_PACKAGE_BIN_DESTINATION}
)

<|MERGE_RESOLUTION|>--- conflicted
+++ resolved
@@ -23,27 +23,16 @@
 # )
 
 ## Generate services in the 'srv' folder
-<<<<<<< HEAD
 add_service_files(
   DIRECTORY srv
 )
 
-# ## Generate actions in the 'action' folder
+## Generate actions in the 'action' folder
 # add_action_files(
-#   DIRECTORY action
+#   FILES
+#   Action1.action
+#   Action2.action
 # )
-=======
- add_service_files(
-   FILES
-   PlanRequest.srv
-   PlanTrigger.srv
-#   Service1.srv
-#   Service2.srv
- )
-
-
->>>>>>> b4bdb14e
-
 
 ## Generate added messages and services with any dependencies listed here
 generate_messages(
