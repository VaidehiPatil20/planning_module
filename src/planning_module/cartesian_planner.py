#!/usr/bin/env python3
import numpy as np
import rospy
from trac_ik_python.trac_ik import IK
from geometry_msgs.msg import Quaternion
import tf.transformations
import yaml
from .socket_server import SocketServer
class RobotModel:
    def __init__(self, config_path):
        with open(config_path, 'r') as file:
            self.config = yaml.safe_load(file)

        self.chain_start = self.config['ik']['chain_start']
        self.chain_end = self.config['ik']['chain_end']
        self.ik_timeout = 0.005
        self.ik_epsilon = 1e-3
        self.joint_names = self.config['joint_names']
        self.joint_origins = [np.array(origin) for origin in self.config['fk']['joint_origins']]
        self.joint_axes = [np.array(axis) for axis in self.config['fk']['joint_axes']]

    def rotation_matrix_z(self, theta):
        return np.array([
            [np.cos(theta), -np.sin(theta), 0],
            [np.sin(theta), np.cos(theta), 0],
            [0, 0, 1]
        ])

    def rotation_matrix_y(self, theta):
        return np.array([
            [np.cos(theta), 0, np.sin(theta)],
            [0, 1, 0],
            [-np.sin(theta), 0, np.cos(theta)]
        ])

    def rotation_matrix_x(self, theta):
        return np.array([
            [1, 0, 0],
            [0, np.cos(theta), -np.sin(theta)],
            [0, np.sin(theta), np.cos(theta)]
        ])

    def rotation_matrix_to_euler_angles(self, R):
        beta = -np.arcsin(R[2, 0])
        alpha = np.arctan2(R[2, 1] / np.cos(beta), R[2, 2] / np.cos(beta))
        gamma = np.arctan2(R[1, 0] / np.cos(beta), R[0, 0] / np.cos(beta))
        return np.array([alpha, beta, gamma])

    def transform_matrix(self, rotation, translation):
        T = np.eye(4)
        T[:3, :3] = rotation
        T[:3, 3] = translation
        return T

    def extended_forward_kinematics(self, joint_angles):
        final_transform = np.eye(4)
        for angle, axis, origin in zip(joint_angles, self.joint_axes, self.joint_origins):
            if axis[2] == 1:
                rotation = self.rotation_matrix_z(angle)
            elif axis[1] == 1:
                rotation = self.rotation_matrix_y(angle)
            elif axis[0] == 1:
                rotation = self.rotation_matrix_x(angle)
            else:
                rotation = np.eye(3)
            
            transform = self.transform_matrix(rotation, origin)
            final_transform = np.dot(final_transform, transform)
  
        position = final_transform[:3, 3]
        orientation_matrix = final_transform[:3, :3]
    
        return position, orientation_matrix

    def rpy_to_quaternion(self, roll, pitch, yaw):
        quaternion = tf.transformations.quaternion_from_euler(roll, pitch, yaw)
        return Quaternion(*quaternion)

    def quaternion_to_rpy(self, quaternion):
        euler = tf.transformations.euler_from_quaternion([quaternion.x, quaternion.y, quaternion.z, quaternion.w])
        return np.array(euler)
    
    def inverse_kinematic(self, target_xyz, target_rpy, seed_state=None):
        ik_solver = IK(self.chain_start, self.chain_end, timeout=self.ik_timeout, epsilon=self.ik_epsilon)
        orientation = self.rpy_to_quaternion(*target_rpy)
        if not seed_state:
            seed_state = [0.0] * ik_solver.number_of_joints
        solution = ik_solver.get_ik(seed_state, target_xyz[0], target_xyz[1], target_xyz[2], orientation.x, orientation.y, orientation.z, orientation.w)
        return solution

    def inverse_kinematics(self, target_xyz, target_rpy, seed_state):
        ik_solvers = {
            "Distance": IK(self.chain_start, self.chain_end, timeout=self.ik_timeout, epsilon=self.ik_epsilon, solve_type="Distance"),
            "Speed": IK(self.chain_start, self.chain_end, timeout=self.ik_timeout, epsilon=self.ik_epsilon, solve_type="Speed"),
            # "Manip1": IK(self.chain_start, self.chain_end, timeout=self.ik_timeout, epsilon=self.ik_epsilon, solve_type="Manipulation1"),
            # "Manip2": IK(self.chain_start, self.chain_end, timeout=self.ik_timeout, epsilon=self.ik_epsilon, solve_type="Manipulation2")
        }
        orientation = self.rpy_to_quaternion(*target_rpy)
        solutions = {solver_type: [] for solver_type in ik_solvers}
        
        for solver_type, solver in ik_solvers.items():
            for _ in range(1):
                solution = solver.get_ik(seed_state, target_xyz[0], target_xyz[1], target_xyz[2], orientation.x, orientation.y, orientation.z, orientation.w)
                if solution is not None:
                    solutions[solver_type].append(solution)
        
        return solutions

    def select_best_solution(self, solutions, current_joint_angles):
        best_solution = None
        best_deviation = float('inf')
        
        for solver_type, solution_list in solutions.items():
            for solution in solution_list:
                deviation = np.sum(np.abs(np.array(solution) - np.array(current_joint_angles)))
                
                if np.any(np.abs(np.array(solution) - np.array(current_joint_angles)) > np.pi):
                    continue

                if deviation < best_deviation:
                    best_deviation = deviation
                    best_solution = (solver_type, solution)
        
        return best_solution, best_deviation

class CartesianPlanner(SocketServer):
    def __init__(self, robot_model: RobotModel, host='localhost', port=8013):
        self.robot:RobotModel = robot_model
        super().__init__(host, port, id="CartesianPlanner")
        self.start_server(self.handle_plan_request)

    # def start_server(self):
    #     server = Thread(target=self.run_server)
    #     server.start()
      
    # def run_server(self):
    #     with socket.socket(socket.AF_INET, socket.SOCK_STREAM) as s:
    #         s.bind(self.server_address)
    #         s.listen()
    #         print("Cartesian Planner Listening")
    #         while True:
    #             conn, addr = s.accept()
    #             with conn:
    #                 data = conn.recv(8192)  
    #                 if data:
    #                     request = json.loads(data.decode('utf-8'))
    #                     print(f"Received request: {request}")
    #                     start_angles = request['start_angles']
    #                     goal_angles = request['goal_angles']
                    
    #                     response = self.handle_plan_request(request)
    #                     print(f"Sending response: {response}")
    #                     conn.sendall(json.dumps(response).encode('utf-8'))

    def handle_plan_request(self, request):
        print(f"Received request: {request}")
        
        start_angles = request['start_angles']
<<<<<<< HEAD
        start_pose = request['start_pose']
        goal_pose = request['goal_pose']
        # goal_angles = request['goal_angles']
        
        tolerance = request.get('tolerance', 0.01)
        num_steps = request.get('num_steps', 20)

        cartesian_path = self.cartesian_path_planner(start_angles, start_pose, goal_pose, num_steps, tolerance)
=======
        goal_angles = request['goal_angles']
        tolerance = request.get('tolerance', 0.01)
        num_steps = request.get('num_steps', 20)

        cartesian_path = self.cartesian_path_planner(start_angles, goal_angles, num_steps, tolerance)
>>>>>>> b190488e
        
        return {'valid_path': cartesian_path}

    def interpolate_cartesian_points(self, start_point, end_point, num_steps):
        interpolated_points = []
        for i in range(num_steps):
            fraction = i / float(num_steps - 1)
            interpolated_point = start_point + fraction * (end_point - start_point)
            interpolated_points.append(interpolated_point)
        return interpolated_points

<<<<<<< HEAD
        # t = np.linspace(0, 1, num_steps)
        # return np.outer(1 - t, start_point) + np.outer(t, end_point)
=======
    def cartesian_path_planner(self, start_angles, goal_angles, num_steps=20, tolerance=0.01):
        start_pos, start_orient_matrix = self.robot.extended_forward_kinematics(start_angles)
        goal_pos, goal_orient_matrix = self.robot.extended_forward_kinematics(goal_angles)
        
        dist = np.linalg.norm(goal_pos - start_pos)
        num_steps = max(int(dist / tolerance), 3)
        
        print(f"Distance: {dist}, Num steps: {num_steps}")
>>>>>>> b190488e

    def cartesian_path_planner(self, start_angles, start_pose, goal_pose, num_steps=20, tolerance=0.01):
        # start_pos, start_orient_matrix = self.robot.extended_forward_kinematics(start_angles)
        # goal_pos, goal_orient_matrix = self.robot.extended_forward_kinematics(goal_angles)
        
        start_pos = np.array(start_pose['position'])
        start_orient_rpy = np.array(start_pose['orientation'])
        
        goal_pos = np.array(goal_pose['position'])
        goal_orient_rpy = np.array(goal_pose['orientation'])
        
        dist = np.linalg.norm(goal_pos - start_pos)
        num_steps = max(int(dist / tolerance), 3)
        
        print(f"Distance: {dist}, Num Steps: {num_steps}")
        
        # start_orient_rpy = self.robot.rotation_matrix_to_euler_angles(start_orient_matrix)
        # goal_orient_rpy = self.robot.rotation_matrix_to_euler_angles(goal_orient_matrix)

        start_point = np.hstack((start_pos, start_orient_rpy))
        end_point = np.hstack((goal_pos, goal_orient_rpy))

        cartesian_path = self.interpolate_cartesian_points(start_point, end_point, num_steps)
        
<<<<<<< HEAD
        joint_trajectory = []
=======
>>>>>>> b190488e
        joint_trajectories = {solver_type: [] for solver_type in ["Distance", "SimpleSeed"]}
        
        current_joint_angles = start_angles
        max_deviation = np.zeros(len(start_angles))
        
        for point in cartesian_path:
            target_xyz = point[:3]
            target_rpy = point[3:]
            
<<<<<<< HEAD
=======
            solution = self.robot.inverse_kinematic(target_xyz, target_rpy, current_joint_angles)
            joint_trajectories["SimpleSeed"].append(solution)
            current_joint_angles = solution
            continue
>>>>>>> b190488e

            solutions = self.robot.inverse_kinematics(target_xyz, target_rpy, current_joint_angles)
            best_solution, _ = self.robot.select_best_solution(solutions, current_joint_angles)
            
            if best_solution is not None:
                joint_trajectory.append(best_solution[1])
                deviation = np.abs(np.array(best_solution[1]) - np.array(current_joint_angles))
                max_deviation = np.maximum(max_deviation, deviation)
                current_joint_angles = best_solution[1]
            else:
                print(f"No valid IK solution found for point {point}")
<<<<<<< HEAD
                
        print(f"\nJoint Trajectory len: {len(joint_trajectory)}/{num_steps}")        
        print(f"Maximum Deviation in Joint Angles: {max_deviation}")

        return joint_trajectory

if __name__ == "__main__":
    rospy.init_node('planner_comparison')
=======
        
        return joint_trajectories["SimpleSeed"]
>>>>>>> b190488e

    config_path = rospy.get_param("~config_path", "/home/vaid/catkin_ws/src/planning_module/config/robot1_config.yaml")
    robot_model = RobotModel(config_path)
    CartesianPlanner(robot_model)<|MERGE_RESOLUTION|>--- conflicted
+++ resolved
@@ -4,7 +4,9 @@
 from trac_ik_python.trac_ik import IK
 from geometry_msgs.msg import Quaternion
 import tf.transformations
+import tf.transformations
 import yaml
+from .socket_server import SocketServer
 from .socket_server import SocketServer
 class RobotModel:
     def __init__(self, config_path):
@@ -128,7 +130,15 @@
         self.robot:RobotModel = robot_model
         super().__init__(host, port, id="CartesianPlanner")
         self.start_server(self.handle_plan_request)
-
+class CartesianPlanner(SocketServer):
+    def __init__(self, robot_model: RobotModel, host='localhost', port=8013):
+        self.robot:RobotModel = robot_model
+        super().__init__(host, port, id="CartesianPlanner")
+        self.start_server(self.handle_plan_request)
+
+    # def start_server(self):
+    #     server = Thread(target=self.run_server)
+    #     server.start()
     # def start_server(self):
     #     server = Thread(target=self.run_server)
     #     server.start()
@@ -147,16 +157,32 @@
     #                     print(f"Received request: {request}")
     #                     start_angles = request['start_angles']
     #                     goal_angles = request['goal_angles']
+    # def run_server(self):
+    #     with socket.socket(socket.AF_INET, socket.SOCK_STREAM) as s:
+    #         s.bind(self.server_address)
+    #         s.listen()
+    #         print("Cartesian Planner Listening")
+    #         while True:
+    #             conn, addr = s.accept()
+    #             with conn:
+    #                 data = conn.recv(8192)  
+    #                 if data:
+    #                     request = json.loads(data.decode('utf-8'))
+    #                     print(f"Received request: {request}")
+    #                     start_angles = request['start_angles']
+    #                     goal_angles = request['goal_angles']
                     
     #                     response = self.handle_plan_request(request)
     #                     print(f"Sending response: {response}")
     #                     conn.sendall(json.dumps(response).encode('utf-8'))
+    #                     response = self.handle_plan_request(request)
+    #                     print(f"Sending response: {response}")
+    #                     conn.sendall(json.dumps(response).encode('utf-8'))
 
     def handle_plan_request(self, request):
         print(f"Received request: {request}")
         
         start_angles = request['start_angles']
-<<<<<<< HEAD
         start_pose = request['start_pose']
         goal_pose = request['goal_pose']
         # goal_angles = request['goal_angles']
@@ -165,13 +191,6 @@
         num_steps = request.get('num_steps', 20)
 
         cartesian_path = self.cartesian_path_planner(start_angles, start_pose, goal_pose, num_steps, tolerance)
-=======
-        goal_angles = request['goal_angles']
-        tolerance = request.get('tolerance', 0.01)
-        num_steps = request.get('num_steps', 20)
-
-        cartesian_path = self.cartesian_path_planner(start_angles, goal_angles, num_steps, tolerance)
->>>>>>> b190488e
         
         return {'valid_path': cartesian_path}
 
@@ -183,19 +202,8 @@
             interpolated_points.append(interpolated_point)
         return interpolated_points
 
-<<<<<<< HEAD
         # t = np.linspace(0, 1, num_steps)
         # return np.outer(1 - t, start_point) + np.outer(t, end_point)
-=======
-    def cartesian_path_planner(self, start_angles, goal_angles, num_steps=20, tolerance=0.01):
-        start_pos, start_orient_matrix = self.robot.extended_forward_kinematics(start_angles)
-        goal_pos, goal_orient_matrix = self.robot.extended_forward_kinematics(goal_angles)
-        
-        dist = np.linalg.norm(goal_pos - start_pos)
-        num_steps = max(int(dist / tolerance), 3)
-        
-        print(f"Distance: {dist}, Num steps: {num_steps}")
->>>>>>> b190488e
 
     def cartesian_path_planner(self, start_angles, start_pose, goal_pose, num_steps=20, tolerance=0.01):
         # start_pos, start_orient_matrix = self.robot.extended_forward_kinematics(start_angles)
@@ -220,10 +228,7 @@
 
         cartesian_path = self.interpolate_cartesian_points(start_point, end_point, num_steps)
         
-<<<<<<< HEAD
         joint_trajectory = []
-=======
->>>>>>> b190488e
         joint_trajectories = {solver_type: [] for solver_type in ["Distance", "SimpleSeed"]}
         
         current_joint_angles = start_angles
@@ -233,13 +238,6 @@
             target_xyz = point[:3]
             target_rpy = point[3:]
             
-<<<<<<< HEAD
-=======
-            solution = self.robot.inverse_kinematic(target_xyz, target_rpy, current_joint_angles)
-            joint_trajectories["SimpleSeed"].append(solution)
-            current_joint_angles = solution
-            continue
->>>>>>> b190488e
 
             solutions = self.robot.inverse_kinematics(target_xyz, target_rpy, current_joint_angles)
             best_solution, _ = self.robot.select_best_solution(solutions, current_joint_angles)
@@ -251,7 +249,6 @@
                 current_joint_angles = best_solution[1]
             else:
                 print(f"No valid IK solution found for point {point}")
-<<<<<<< HEAD
                 
         print(f"\nJoint Trajectory len: {len(joint_trajectory)}/{num_steps}")        
         print(f"Maximum Deviation in Joint Angles: {max_deviation}")
@@ -260,10 +257,6 @@
 
 if __name__ == "__main__":
     rospy.init_node('planner_comparison')
-=======
-        
-        return joint_trajectories["SimpleSeed"]
->>>>>>> b190488e
 
     config_path = rospy.get_param("~config_path", "/home/vaid/catkin_ws/src/planning_module/config/robot1_config.yaml")
     robot_model = RobotModel(config_path)
